--- conflicted
+++ resolved
@@ -1,15 +1,8 @@
 import React from 'react';
 import PropTypes from 'prop-types';
-<<<<<<< HEAD
 import isBoolean from 'lodash/isBoolean.js';
 import isFunction from 'lodash/isFunction.js';
-=======
-import {
-  isBoolean,
-  isFunction,
-  isEqual
-} from 'lodash';
->>>>>>> 91c0f266
+import isEqual from 'lodash/isEqual.js';       
 import { Tree } from 'antd';
 import OlMap from 'ol/map';
 import OlLayerBase from 'ol/layer/base';
