import React from 'react';
import PropTypes from 'prop-types';
import {
  Button,
  Tooltip
} from 'antd';
import { Icon } from 'react-fa';
import isFunction from 'lodash/isFunction.js';

import './ToggleButton.less';

import { CSS_PREFIX } from '../../constants';

/**
 * The ToggleButton.
 *
 * @class The ToggleButton
 * @extends React.Component
 */
class ToggleButton extends React.Component {

  /**
   * The className added to this component.
   * @type {String}
   * @private
   */
  className = `${CSS_PREFIX}togglebutton`

  /**
   * The class to apply for a toggled/pressed button.
   * @type {String}
   */
  pressedClass = 'btn-pressed';

  /**
   * The properties.
   * @type {Object}
   */
  static propTypes = {
    name: PropTypes.string,
    icon: PropTypes.string,
    pressedIcon: PropTypes.string,
    fontIcon: PropTypes.string,
    pressed: PropTypes.bool,
    onToggle: PropTypes.func,
    tooltip: PropTypes.string,
    tooltipPlacement: PropTypes.string,
    className: PropTypes.string
  };

  /**
   * The default properties.
   * @type {Object}
   */
  static defaultProps = {
    type: 'primary',
    icon: '',
    pressed: false
  }

  /**
   * The context types.
   * @type {Object}
   */
  static contextTypes = {
    toggleGroup: PropTypes.object
  };
  /**
   * Invoked right before calling the render method, both on the initial mount
   * and on subsequent updates. It should return an object to update the state,
   * or null to update nothing.
   * @param {Object} nextProps The next properties.
   * @param {Object} prevState The previous state.
   */
  static getDerivedStateFromProps(nextProps, prevState) {

    // Checks to see if the pressed property has changed
    if (prevState.pressed !== nextProps.pressed) {
      return {
        pressed: nextProps.pressed,
        overallPressed: nextProps.pressed,
        isClicked: false,
        lastClickEvt: null
      };
    }
    return null;
  }

  /**
   * Creates the ToggleButton.
   *
   * @constructs ToggleButton
   */
  constructor(props) {
    super(props);

    // Instantiate the state.
<<<<<<< HEAD
    // pressed: represents the pressed property of the component
    // overallPressed: represents the pressed state that is also influenced by click events.  
    // isClicked: shows whether the component is clicked or not 
=======
>>>>>>> 2d726ade
    // components state
    this.state = {
      pressed: props.pressed,
      lastClickEvt: null,
      overallPressed: props.pressed,
      isClicked: false
    };
  }

  /**
   * Invoked immediately after updating occurs. This method is not called 
   * for the initial render.
   * @method
   */
  componentDidUpdate(prevProps, prevState) {
    const {
      onToggle
    } = this.props;

    const {
      pressed,
      lastClickEvt,
      overallPressed,
      isClicked
    } = this.state;

    /**
     * the following is performed here as a hack to keep track of the pressed changes.
     * 
     * check if the button has been clicked 
     * |__ YES: ==> toggle the button
     * |
     * |__ NO: check if the prop has changed
     *        |__ YES: ==> Toggle the button
     *        |__ NO: check if previous update action was a click
     *                |__ YES: ==> run the Toggle function fo the prop value
     */
    let shouldToggle;
    if (isClicked || prevState.pressed !== pressed || prevState.isClicked) {
      if (isClicked) {
        // button is clicked
        shouldToggle = true;
      } else {
        // check for prop change
<<<<<<< HEAD
        if (pressed != prevState.overallPressed) {
=======
        if (pressed !== prevState.overallPressed) {
>>>>>>> 2d726ade
          // pressed prop has changed
          shouldToggle = true;
        } else {
          if (prevState.isClicked) {
            // prop has not changed but the previous was click event 
<<<<<<< HEAD
            if (prevState.overallPressed != overallPressed) {
=======
            if (prevState.overallPressed !== overallPressed) {
>>>>>>> 2d726ade
              shouldToggle = true;
            }    
          }
        }
      }
      if (shouldToggle && onToggle) {
        onToggle(overallPressed, lastClickEvt);
      }
    }
  }

  /**
   * Called on click.
   *
   * @param {ClickEvent} evt The ClickEvent.
   * @method
   */
  onClick(evt) {
    this.setState({
      overallPressed: !this.state.overallPressed,
      lastClickEvt: evt,
<<<<<<< HEAD
      isClicked: true,
=======
      isClicked: true
>>>>>>> 2d726ade
    }, () => {
      // This part can be removed in future if the ToggleGroup button is removed. 
      if (this.context.toggleGroup && isFunction(this.context.toggleGroup.onChange)) {
        this.context.toggleGroup.onChange(this.props);
        // this allows for the allowDeselect property to be taken into account
        // when used with ToggleGroup. Since the ToggleGroup changes the 
        // pressed prop for its child components the click event dose not need to 
        // change the pressed property.
        this.setState({overallPressed: !this.state.overallPressed});
      }
    });
  }

  /**
   * The render function.
   */
  render() {
    const {
      className,
      name,
      icon,
      pressedIcon,
      fontIcon,
      pressed,
      onToggle,
      tooltip,
      tooltipPlacement,
      ...antBtnProps
    } = this.props;

    const {
      onClick,
      ...filteredAntBtnProps
    } = antBtnProps;

    const finalClassName = className
      ? `${className} ${this.className}`
      : this.className;

    let iconName = icon;
    let pressedClass = '';
    if (this.state.overallPressed) {
      iconName = pressedIcon || icon;
      pressedClass = ` ${this.pressedClass} `;
    }
    return (
      <Tooltip
        title={tooltip}
        placement={tooltipPlacement}
      >
        <Button
          className={`${finalClassName}${pressedClass}`}
          onClick={this.onClick.bind(this)}
          {...filteredAntBtnProps}
        >
          <Icon
            name={iconName}
            className={fontIcon}
          />
          {antBtnProps.children}
        </Button>
      </Tooltip>
    );
  }
}

export default ToggleButton;<|MERGE_RESOLUTION|>--- conflicted
+++ resolved
@@ -95,12 +95,6 @@
     super(props);
 
     // Instantiate the state.
-<<<<<<< HEAD
-    // pressed: represents the pressed property of the component
-    // overallPressed: represents the pressed state that is also influenced by click events.  
-    // isClicked: shows whether the component is clicked or not 
-=======
->>>>>>> 2d726ade
     // components state
     this.state = {
       pressed: props.pressed,
@@ -111,7 +105,7 @@
   }
 
   /**
-   * Invoked immediately after updating occurs. This method is not called 
+   * Invoked immediately after updating occurs. This method is not called
    * for the initial render.
    * @method
    */
@@ -129,8 +123,8 @@
 
     /**
      * the following is performed here as a hack to keep track of the pressed changes.
-     * 
-     * check if the button has been clicked 
+     *
+     * check if the button has been clicked
      * |__ YES: ==> toggle the button
      * |
      * |__ NO: check if the prop has changed
@@ -145,23 +139,15 @@
         shouldToggle = true;
       } else {
         // check for prop change
-<<<<<<< HEAD
-        if (pressed != prevState.overallPressed) {
-=======
         if (pressed !== prevState.overallPressed) {
->>>>>>> 2d726ade
           // pressed prop has changed
           shouldToggle = true;
         } else {
           if (prevState.isClicked) {
-            // prop has not changed but the previous was click event 
-<<<<<<< HEAD
-            if (prevState.overallPressed != overallPressed) {
-=======
+            // prop has not changed but the previous was click event
             if (prevState.overallPressed !== overallPressed) {
->>>>>>> 2d726ade
               shouldToggle = true;
-            }    
+            }
           }
         }
       }
@@ -181,18 +167,14 @@
     this.setState({
       overallPressed: !this.state.overallPressed,
       lastClickEvt: evt,
-<<<<<<< HEAD
-      isClicked: true,
-=======
       isClicked: true
->>>>>>> 2d726ade
     }, () => {
-      // This part can be removed in future if the ToggleGroup button is removed. 
+      // This part can be removed in future if the ToggleGroup button is removed.
       if (this.context.toggleGroup && isFunction(this.context.toggleGroup.onChange)) {
         this.context.toggleGroup.onChange(this.props);
         // this allows for the allowDeselect property to be taken into account
-        // when used with ToggleGroup. Since the ToggleGroup changes the 
-        // pressed prop for its child components the click event dose not need to 
+        // when used with ToggleGroup. Since the ToggleGroup changes the
+        // pressed prop for its child components the click event dose not need to
         // change the pressed property.
         this.setState({overallPressed: !this.state.overallPressed});
       }
