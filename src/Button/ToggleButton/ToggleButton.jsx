--- conflicted
+++ resolved
@@ -105,9 +105,6 @@
   }
 
   /**
-<<<<<<< HEAD
-   * Invoked immediately after updating occurs. This method is not called
-=======
    * We will handle the initial state of the button here.
    * If it is pressed, we will have to call its `onToggle`
    * method, if it exists, in order to reflect the initial
@@ -121,7 +118,6 @@
 
   /**
    * Invoked immediately after updating occurs. This method is not called 
->>>>>>> 88df86a3
    * for the initial render.
    * @method
    */
