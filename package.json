--- conflicted
+++ resolved
@@ -66,13 +66,8 @@
     "react": "~16.0"
   },
   "dependencies": {
-<<<<<<< HEAD
-    "antd": "2.13.4",
+    "antd": "2.13.6",
     "i18next": "10.0.1",
-=======
-    "antd": "2.13.6",
-    "i18next": "9.0.1",
->>>>>>> 07d78016
     "lodash": "4.17.4",
     "loglevel": "1.5.1",
     "prop-types": "15.6.0",
