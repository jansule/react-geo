--- conflicted
+++ resolved
@@ -77,13 +77,8 @@
     "prop-types": "15.6.0",
     "react-dom": "16.2.0",
     "react-fa": "5.0.0",
-<<<<<<< HEAD
     "react-i18next": "7.1.1",
-    "react-rnd": "7.1.5",
-=======
-    "react-i18next": "7.1.0",
     "react-rnd": "7.2.0",
->>>>>>> c025907c
     "url-parse": "1.2.0"
   },
   "devDependencies": {
