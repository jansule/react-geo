{
  "name": "@terrestris/react-geo",
  "version": "8.9.0",
  "description": "A set of geo related modules. To use in combination with react, antd and ol.",
  "license": "BSD-2-Clause",
  "author": "terrestris GmbH & Co. KG <info@terrestris.de>",
  "contributors": [
    {
      "name": "André Henn",
      "email": "henn@terrestris.de",
      "url": "https://github.com/ahennr"
    },
    {
      "name": "Kai Volland",
      "email": "volland@terrestris.de",
      "url": "https://github.com/kaivolland"
    },
    {
      "name": "Daniel Koch",
      "email": "koch@terrestris.de",
      "url": "https://github.com/dnlkoch"
    },
    {
      "name": "Marc Jansen",
      "email": "jansen@terrestris.de",
      "url": "https://github.com/marcjansen"
    }
  ],
  "keywords": [
    "react",
    "antd",
    "geo",
    "mapping",
    "cartography",
    "openlayers",
    "ol"
  ],
  "repository": {
    "type": "git",
    "url": "https://github.com/terrestris/react-geo.git"
  },
  "main": "dist/index.js",
  "files": [
    "dist"
  ],
  "scripts": {
    "clean": "rimraf ./build/* ./coverage/* ./dist/*",
    "clean:test": "rimraf ./coverage/*",
    "clean:build": "rimraf ./build/*",
    "clean:dist": "rimraf ./dist/*",
    "pretest": "npm run lint",
    "test": "jest --maxWorkers=4",
    "test:watch": "jest --watchAll",
    "coveralls": "cat coverage/lcov.info | coveralls",
    "prepublishOnly": "npm run build",
    "lint:styleguide": "eslint -c .eslint-styleguide.js --ext md src/",
    "lint:src": "eslint -c .eslint-src.js --ext js,jsx,html src/",
    "lint": "npm run lint:styleguide && npm run lint:src",
    "lint:fix": "npm run lint:styleguide -- --fix && npm run lint:src -- --fix",
    "start:styleguide": "styleguidist server",
    "build:styleguide": "npm run clean:build && styleguidist build",
    "build:dist": "npm run clean:dist && BABEL_ENV=build babel src --out-dir dist --copy-files --ignore spec.js,example.js,.md",
    "build:all": "npm run build:styleguide && npm run build:dist",
    "build": "npm run test -- --coverage && npm run build:all",
    "release": "np --no-yarn && git push https://github.com/terrestris/react-geo.git master --tags"
  },
  "peerDependencies": {
    "antd": "~3.0",
    "ol": "~4.0",
    "react": "~16.0"
  },
  "dependencies": {
    "@turf/turf": "5.1.6",
    "ag-grid": "18.0.1",
    "ag-grid-react": "18.0.0",
    "lodash": "4.17.10",
    "loglevel": "1.6.1",
    "moment": "2.22.2",
    "proj4": "2.4.4",
    "prop-types": "15.6.2",
    "query-string": "5.1.1",
<<<<<<< HEAD
    "react-dom": "16.4.0",
=======
    "react-dom": "16.4.1",
>>>>>>> 2d726ade
    "react-dom-factories": "1.0.2",
    "react-fa": "5.0.0",
    "shpjs": "3.4.2",
    "react-rnd": "7.4.1",
    "url-parse": "1.4.1",
    "validator": "10.4.0"
  },
  "devDependencies": {
    "antd": "3.6.3",
    "babel-cli": "6.26.0",
    "babel-core": "6.26.3",
    "babel-eslint": "8.2.3",
    "babel-jest": "23.0.1",
    "babel-loader": "7.1.4",
    "babel-plugin-dynamic-import-node": "1.2.0",
    "babel-plugin-import": "1.8.0",
    "babel-plugin-transform-es2015-modules-commonjs": "6.26.2",
    "babel-plugin-transform-import-extension-jsx-to-js": "0.1.0",
    "babel-polyfill": "6.26.0",
    "babel-preset-env": "1.6.1",
    "babel-preset-react": "6.24.1",
    "babel-preset-stage-0": "6.24.1",
    "canvas-prebuilt": "1.6.5-prerelease.1",
    "coveralls": "3.0.1",
    "css-loader": "0.28.11",
    "enzyme": "3.3.0",
    "enzyme-adapter-react-16": "1.1.1",
    "eslint": "4.19.1",
    "eslint-plugin-html": "4.0.5",
    "eslint-plugin-markdown": "1.0.0-beta.7",
    "eslint-plugin-react": "7.9.1",
    "file-loader": "1.1.11",
    "jest": "22.4.3",
    "less": "3.0.4",
    "less-loader": "4.1.0",
    "np": "3.0.4",
    "ol": "4.6.5",
    "react": "16.4.1",
    "react-styleguidist": "7.0.17",
    "react-test-renderer": "16.4.1",
    "regenerator-runtime": "0.11.1",
    "rimraf": "2.6.2",
    "style-loader": "0.21.0",
    "url-loader": "1.0.1",
    "webpack": "4.12.0",
    "whatwg-fetch": "2.0.4"
  }
}<|MERGE_RESOLUTION|>--- conflicted
+++ resolved
@@ -79,11 +79,7 @@
     "proj4": "2.4.4",
     "prop-types": "15.6.2",
     "query-string": "5.1.1",
-<<<<<<< HEAD
-    "react-dom": "16.4.0",
-=======
     "react-dom": "16.4.1",
->>>>>>> 2d726ade
     "react-dom-factories": "1.0.2",
     "react-fa": "5.0.0",
     "shpjs": "3.4.2",
