{
  "name": "react-geo",
  "version": "0.1.1",
  "description": "A set of geo related modules. To use in combination with react, antd and ol.",
  "license": "BSD-2-Clause",
  "author": "terrestris GmbH & Co. KG <info@terrestris.de>",
  "contributors": [
    {
      "name": "André Henn",
      "email": "henn@terrestris.de",
      "url": "https://github.com/ahennr"
    },
    {
      "name": "Kai Volland",
      "email": "volland@terrestris.de",
      "url": "https://github.com/kaivolland"
    },
    {
      "name": "Daniel Koch",
      "email": "koch@terrestris.de",
      "url": "https://github.com/dnlkoch"
    },
    {
      "name": "Marc Jansen",
      "email": "jansen@terrestris.de",
      "url": "https://github.com/marcjansen"
    }
  ],
  "keywords": [
    "react",
    "antd",
    "geo",
    "mapping",
    "cartography",
    "openlayers",
    "ol"
  ],
  "repository": {
    "type": "git",
    "url": "https://github.com/terrestris/react-geo.git"
  },
  "main": "dist/index.js",
  "files": [
    "dist"
  ],
  "scripts": {
    "clean": "rimraf ./build/* ./coverage/* ./dist/*",
    "clean:test": "rimraf ./coverage/*",
    "clean:build": "rimraf ./build/*",
    "clean:dist": "rimraf ./dist/*",
    "pretest": "npm run lint",
    "test": "npm run clean:test && BABEL_ENV=coverage karma start karma.conf.js --single-run -- --max_old_space_size=4096",
    "test:watch": "karma start karma.conf.js -- --max_old_space_size=4096",
    "coveralls": "cat coverage/lcov.info | coveralls",
    "lint": "eslint --ext js,html,md example-templates/ examples/ src/",
    "lint:fix": "npm run lint -- --fix",
    "start": "webpack-dev-server --config webpack.examples.config.js --content-base ./build/ --hot",
    "build:examples": "npm run clean:build && node tasks/build-examples.js && webpack --config webpack.examples.config.js",
    "build:docs": "jsdoc --package ./package.json --readme ./README.md -c .jsdoc",
    "build:js": "webpack --config webpack.development.config.js && webpack -p --config webpack.production.config.js",
    "build:dist": "npm run clean:dist && BABEL_ENV=build babel src --out-dir dist --copy-files --ignore spec.js,example.js,.md",
    "build": "npm run test && npm run build:examples && npm run build:docs && npm run build:js && npm run build:dist"
  },
  "peerDependencies": {
    "ol": "~4.0",
    "react": "~16.0"
  },
  "dependencies": {
    "antd": "2.13.6",
    "i18next": "10.0.1",
    "lodash": "4.17.4",
    "loglevel": "1.5.1",
    "prop-types": "15.6.0",
    "react-dom": "16.0.0",
    "react-fa": "5.0.0",
    "react-i18next": "6.0.6",
    "react-rnd": "7.1.4",
    "url-parse": "1.1.9"
  },
  "devDependencies": {
    "babel-cli": "6.26.0",
    "babel-core": "6.26.0",
    "babel-eslint": "8.0.1",
    "babel-loader": "7.1.2",
    "babel-plugin-import": "1.6.1",
    "babel-plugin-istanbul": "4.1.5",
    "babel-plugin-transform-import-extension-jsx-to-js": "0.1.0",
    "babel-polyfill": "6.26.0",
    "babel-preset-es2015": "6.24.1",
    "babel-preset-react": "6.24.1",
    "babel-preset-stage-0": "6.24.1",
    "coveralls": "3.0.0",
    "css-loader": "0.28.7",
    "enzyme": "3.1.0",
    "enzyme-adapter-react-16": "1.0.1",
    "eslint": "4.9.0",
    "eslint-plugin-html": "4.0.0-alpha.1",
    "eslint-plugin-markdown": "1.0.0-beta.7",
    "eslint-plugin-react": "7.4.0",
    "expect.js": "0.3.1",
    "file-loader": "1.1.5",
    "image-webpack-loader": "3.4.2",
    "ink-docstrap": "1.3.0",
    "jsdoc": "3.5.5",
    "jsdoc-babel": "0.3.0",
    "karma": "1.7.1",
    "karma-chrome-launcher": "2.2.0",
    "karma-cli": "1.0.1",
    "karma-coverage": "1.1.1",
    "karma-firefox-launcher": "1.0.1",
    "karma-mocha": "1.3.0",
    "karma-mocha-reporter": "2.2.4",
    "karma-sourcemap-loader": "0.3.7",
    "karma-webpack": "2.0.5",
    "less": "2.7.2",
    "less-loader": "4.0.5",
    "metalsmith": "2.3.0",
    "metalsmith-collections": "0.9.0",
    "metalsmith-layouts": "1.8.1",
    "metalsmith-markdown": "0.2.1",
    "minami": "1.2.3",
    "mocha": "4.0.1",
    "react-test-renderer": "16.0.0",
    "rimraf": "2.6.2",
    "sinon": "4.0.1",
    "style-loader": "0.19.0",
    "url-loader": "0.6.2",
<<<<<<< HEAD
    "webpack": "3.6.0",
    "webpack-dev-server": "2.9.2",
=======
    "webpack": "3.7.0",
    "webpack-dev-server": "2.9.0",
>>>>>>> fefe6df3
    "whatwg-fetch": "2.0.3"
  }
}<|MERGE_RESOLUTION|>--- conflicted
+++ resolved
@@ -125,13 +125,8 @@
     "sinon": "4.0.1",
     "style-loader": "0.19.0",
     "url-loader": "0.6.2",
-<<<<<<< HEAD
-    "webpack": "3.6.0",
+    "webpack": "3.7.0",
     "webpack-dev-server": "2.9.2",
-=======
-    "webpack": "3.7.0",
-    "webpack-dev-server": "2.9.0",
->>>>>>> fefe6df3
     "whatwg-fetch": "2.0.3"
   }
 }