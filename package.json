--- conflicted
+++ resolved
@@ -127,13 +127,8 @@
     "style-loader": "0.20.2",
     "url-loader": "0.6.2",
     "webpack": "3.11.0",
-<<<<<<< HEAD
     "webpack-dev-server": "3.0.0",
-    "webpack-merge": "4.1.1",
-=======
-    "webpack-dev-server": "2.11.1",
     "webpack-merge": "4.1.2",
->>>>>>> e3f095bf
     "webpack-shell-plugin": "0.5.0",
     "whatwg-fetch": "2.0.3"
   }
