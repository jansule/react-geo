--- conflicted
+++ resolved
@@ -128,13 +128,8 @@
     "style-loader": "0.20.3",
     "url-loader": "1.0.1",
     "webpack": "4.1.1",
-<<<<<<< HEAD
     "webpack-cli": "2.0.11",
-    "webpack-dev-server": "3.1.0",
-=======
-    "webpack-cli": "2.0.10",
     "webpack-dev-server": "3.1.1",
->>>>>>> 4063c63b
     "webpack-merge": "4.1.2",
     "webpack-shell-plugin": "0.5.0",
     "whatwg-fetch": "2.0.3"
