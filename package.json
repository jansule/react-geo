--- conflicted
+++ resolved
@@ -91,13 +91,8 @@
     "coveralls": "2.13.1",
     "css-loader": "0.28.7",
     "enzyme": "2.9.1",
-<<<<<<< HEAD
     "eslint": "4.7.0",
-    "eslint-plugin-html": "3.2.1",
-=======
-    "eslint": "4.6.1",
     "eslint-plugin-html": "3.2.2",
->>>>>>> 5a75b66c
     "eslint-plugin-markdown": "1.0.0-beta.7",
     "eslint-plugin-react": "7.3.0",
     "expect.js": "0.3.1",
