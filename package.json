{
  "name": "react-geo",
  "version": "0.1.1",
  "description": "A set of geo related modules. To use in combination with react, antd and ol.",
  "license": "BSD-2-Clause",
  "author": "terrestris GmbH & Co. KG <info@terrestris.de>",
  "contributors": [
    {
      "name": "André Henn",
      "email": "henn@terrestris.de",
      "url": "https://github.com/ahennr"
    },
    {
      "name": "Kai Volland",
      "email": "volland@terrestris.de",
      "url": "https://github.com/kaivolland"
    },
    {
      "name": "Daniel Koch",
      "email": "koch@terrestris.de",
      "url": "https://github.com/dnlkoch"
    },
    {
      "name": "Marc Jansen",
      "email": "jansen@terrestris.de",
      "url": "https://github.com/marcjansen"
    }
  ],
  "keywords": [
    "react",
    "antd",
    "geo",
    "mapping",
    "cartography",
    "openlayers",
    "ol"
  ],
  "repository": {
    "type": "git",
    "url": "https://github.com/terrestris/react-geo.git"
  },
  "main": "dist/index.js",
  "files": [
    "dist"
  ],
  "scripts": {
    "clean": "rimraf ./build/* ./coverage/* ./dist/*",
    "clean:test": "rimraf ./coverage/*",
    "clean:build": "rimraf ./build/*",
    "clean:dist": "rimraf ./dist/*",
    "pretest": "npm run lint",
    "test": "npm run clean:test && BABEL_ENV=coverage karma start karma.conf.js --single-run -- --max_old_space_size=4096",
    "test:watch": "karma start karma.conf.js -- --max_old_space_size=4096",
    "coveralls": "cat coverage/lcov.info | coveralls",
    "lint": "eslint --ext js,html,md example-templates/ examples/ src/",
    "lint:fix": "npm run lint -- --fix",
    "start": "webpack-dev-server --config webpack.examples.config.js --content-base ./build/ --hot",
    "build:examples": "npm run clean:build && node tasks/build-examples.js && webpack --config webpack.examples.config.js",
    "build:docs": "jsdoc --package ./package.json --readme ./README.md -c .jsdoc",
    "build:js": "webpack --config webpack.development.config.js && webpack -p --config webpack.production.config.js",
    "build:dist": "npm run clean:dist && BABEL_ENV=build babel src --out-dir dist --copy-files --ignore spec.js,example.js,.md",
    "build": "npm run test && npm run build:examples && npm run build:docs && npm run build:js && npm run build:dist"
  },
  "peerDependencies": {
    "ol": "~4.0",
    "react": "~16.0"
  },
  "dependencies": {
<<<<<<< HEAD
    "antd": "2.13.3",
    "i18next": "9.0.1",
=======
    "antd": "2.13.4",
    "i18next": "9.0.0",
>>>>>>> b91718ff
    "lodash": "4.17.4",
    "loglevel": "1.5.0",
    "prop-types": "15.6.0",
    "react-dom": "16.0.0",
    "react-fa": "4.2.0",
    "react-i18next": "6.0.0",
    "react-rnd": "7.1.4",
    "url-parse": "1.1.9"
  },
  "devDependencies": {
    "babel-cli": "6.26.0",
    "babel-core": "6.26.0",
    "babel-eslint": "8.0.0",
    "babel-loader": "7.1.2",
    "babel-plugin-import": "1.6.0",
    "babel-plugin-istanbul": "4.1.5",
    "babel-plugin-transform-import-extension-jsx-to-js": "0.1.0",
    "babel-polyfill": "6.26.0",
    "babel-preset-es2015": "6.24.1",
    "babel-preset-react": "6.24.1",
    "babel-preset-stage-0": "6.24.1",
    "coveralls": "3.0.0",
    "css-loader": "0.28.7",
    "enzyme": "3.0.0",
    "enzyme-adapter-react-16": "1.0.0",
    "eslint": "4.8.0",
    "eslint-plugin-html": "3.2.2",
    "eslint-plugin-markdown": "1.0.0-beta.7",
    "eslint-plugin-react": "7.4.0",
    "expect.js": "0.3.1",
    "file-loader": "0.11.2",
    "image-webpack-loader": "3.4.2",
    "ink-docstrap": "1.3.0",
    "jsdoc": "3.5.5",
    "jsdoc-babel": "0.3.0",
    "karma": "1.7.1",
    "karma-chrome-launcher": "2.2.0",
    "karma-cli": "1.0.1",
    "karma-coverage": "1.1.1",
    "karma-firefox-launcher": "1.0.1",
    "karma-mocha": "1.3.0",
    "karma-mocha-reporter": "2.2.4",
    "karma-sourcemap-loader": "0.3.7",
    "karma-webpack": "2.0.4",
    "less": "2.7.2",
    "less-loader": "4.0.5",
    "metalsmith": "2.3.0",
    "metalsmith-collections": "0.9.0",
    "metalsmith-layouts": "1.8.1",
    "metalsmith-markdown": "0.2.1",
    "minami": "1.2.3",
    "mocha": "3.5.3",
    "react-test-renderer": "16.0.0",
    "rimraf": "2.6.2",
    "sinon": "4.0.0",
    "style-loader": "0.18.2",
    "url-loader": "0.5.9",
    "webpack": "3.6.0",
    "webpack-dev-server": "2.9.0",
    "whatwg-fetch": "2.0.3"
  }
}<|MERGE_RESOLUTION|>--- conflicted
+++ resolved
@@ -66,13 +66,8 @@
     "react": "~16.0"
   },
   "dependencies": {
-<<<<<<< HEAD
-    "antd": "2.13.3",
+    "antd": "2.13.4",
     "i18next": "9.0.1",
-=======
-    "antd": "2.13.4",
-    "i18next": "9.0.0",
->>>>>>> b91718ff
     "lodash": "4.17.4",
     "loglevel": "1.5.0",
     "prop-types": "15.6.0",
