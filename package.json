--- conflicted
+++ resolved
@@ -72,11 +72,7 @@
   "dependencies": {
     "@turf/turf": "5.1.6",
     "@terrestris/base-util": "0.1.1",
-<<<<<<< HEAD
     "@terrestris/ol-util": "1.5.0",
-=======
-    "@terrestris/ol-util": "1.4.0",
->>>>>>> cd01ecb3
     "ag-grid": "18.1.2",
     "ag-grid-react": "18.1.0",
     "lodash": "4.17.11",
