{
  "name": "react-geo",
  "version": "0.1.1",
  "description": "A set of geo related modules. To use in combination with react, antd and ol.",
  "license": "BSD-2-Clause",
  "author": "terrestris GmbH & Co. KG <info@terrestris.de>",
  "contributors": [
    {
      "name": "André Henn",
      "email": "henn@terrestris.de",
      "url": "https://github.com/ahennr"
    },
    {
      "name": "Kai Volland",
      "email": "volland@terrestris.de",
      "url": "https://github.com/kaivolland"
    },
    {
      "name": "Daniel Koch",
      "email": "koch@terrestris.de",
      "url": "https://github.com/dnlkoch"
    },
    {
      "name": "Marc Jansen",
      "email": "jansen@terrestris.de",
      "url": "https://github.com/marcjansen"
    }
  ],
  "keywords": [
    "react",
    "antd",
    "geo",
    "mapping",
    "cartography",
    "openlayers",
    "ol"
  ],
  "repository": {
    "type": "git",
    "url": "https://github.com/terrestris/react-geo.git"
  },
  "main": "dist/index.js",
  "files": [
    "dist"
  ],
  "scripts": {
    "clean": "rimraf ./build/* ./coverage/* ./dist/*",
    "clean:test": "rimraf ./coverage/*",
    "clean:build": "rimraf ./build/*",
    "clean:dist": "rimraf ./dist/*",
    "pretest": "npm run lint",
    "test": "npm run clean:test && BABEL_ENV=coverage karma start karma.conf.js --single-run -- --max_old_space_size=4096",
    "test:watch": "karma start karma.conf.js -- --max_old_space_size=4096",
    "coveralls": "cat coverage/lcov.info | coveralls",
    "lint": "eslint --ext js,html,md example-templates/ examples/ src/",
    "lint:fix": "npm run lint -- --fix",
    "start": "webpack-dev-server --config webpack.examples.config.js --content-base ./build/ --hot",
    "build:examples": "npm run clean:build && node tasks/build-examples.js && webpack --config webpack.examples.config.js",
    "build:docs": "jsdoc --package ./package.json --readme ./README.md -c .jsdoc",
    "build:js": "webpack --config webpack.development.config.js && webpack -p --config webpack.production.config.js",
    "build:dist": "npm run clean:dist && BABEL_ENV=build babel src --out-dir dist --copy-files --ignore spec.js,example.js,.md",
    "build": "npm run test && npm run build:examples && npm run build:docs && npm run build:js && npm run build:dist"
  },
  "peerDependencies": {
    "ol": "~4.0",
    "react": "~16.0"
  },
  "dependencies": {
    "antd": "2.13.4",
    "i18next": "9.0.1",
    "lodash": "4.17.4",
    "loglevel": "1.5.0",
    "prop-types": "15.6.0",
    "react-dom": "16.0.0",
<<<<<<< HEAD
    "react-fa": "4.2.0",
    "react-i18next": "6.0.4",
=======
    "react-fa": "5.0.0",
    "react-i18next": "6.0.2",
>>>>>>> ae384096
    "react-rnd": "7.1.4",
    "url-parse": "1.1.9"
  },
  "devDependencies": {
    "babel-cli": "6.26.0",
    "babel-core": "6.26.0",
    "babel-eslint": "8.0.1",
    "babel-loader": "7.1.2",
    "babel-plugin-import": "1.6.0",
    "babel-plugin-istanbul": "4.1.5",
    "babel-plugin-transform-import-extension-jsx-to-js": "0.1.0",
    "babel-polyfill": "6.26.0",
    "babel-preset-es2015": "6.24.1",
    "babel-preset-react": "6.24.1",
    "babel-preset-stage-0": "6.24.1",
    "coveralls": "3.0.0",
    "css-loader": "0.28.7",
    "enzyme": "3.1.0",
    "enzyme-adapter-react-16": "1.0.1",
    "eslint": "4.8.0",
    "eslint-plugin-html": "3.2.2",
    "eslint-plugin-markdown": "1.0.0-beta.7",
    "eslint-plugin-react": "7.4.0",
    "expect.js": "0.3.1",
    "file-loader": "1.1.4",
    "image-webpack-loader": "3.4.2",
    "ink-docstrap": "1.3.0",
    "jsdoc": "3.5.5",
    "jsdoc-babel": "0.3.0",
    "karma": "1.7.1",
    "karma-chrome-launcher": "2.2.0",
    "karma-cli": "1.0.1",
    "karma-coverage": "1.1.1",
    "karma-firefox-launcher": "1.0.1",
    "karma-mocha": "1.3.0",
    "karma-mocha-reporter": "2.2.4",
    "karma-sourcemap-loader": "0.3.7",
    "karma-webpack": "2.0.4",
    "less": "2.7.2",
    "less-loader": "4.0.5",
    "metalsmith": "2.3.0",
    "metalsmith-collections": "0.9.0",
    "metalsmith-layouts": "1.8.1",
    "metalsmith-markdown": "0.2.1",
    "minami": "1.2.3",
    "mocha": "4.0.0",
    "react-test-renderer": "16.0.0",
    "rimraf": "2.6.2",
    "sinon": "4.0.0",
    "style-loader": "0.19.0",
    "url-loader": "0.5.9",
    "webpack": "3.6.0",
    "webpack-dev-server": "2.9.0",
    "whatwg-fetch": "2.0.3"
  }
}<|MERGE_RESOLUTION|>--- conflicted
+++ resolved
@@ -72,13 +72,8 @@
     "loglevel": "1.5.0",
     "prop-types": "15.6.0",
     "react-dom": "16.0.0",
-<<<<<<< HEAD
-    "react-fa": "4.2.0",
+    "react-fa": "5.0.0",
     "react-i18next": "6.0.4",
-=======
-    "react-fa": "5.0.0",
-    "react-i18next": "6.0.2",
->>>>>>> ae384096
     "react-rnd": "7.1.4",
     "url-parse": "1.1.9"
   },
