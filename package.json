{
  "name": "@terrestris/react-geo",
  "version": "3.1.1",
  "description": "A set of geo related modules. To use in combination with react, antd and ol.",
  "license": "BSD-2-Clause",
  "author": "terrestris GmbH & Co. KG <info@terrestris.de>",
  "contributors": [
    {
      "name": "André Henn",
      "email": "henn@terrestris.de",
      "url": "https://github.com/ahennr"
    },
    {
      "name": "Kai Volland",
      "email": "volland@terrestris.de",
      "url": "https://github.com/kaivolland"
    },
    {
      "name": "Daniel Koch",
      "email": "koch@terrestris.de",
      "url": "https://github.com/dnlkoch"
    },
    {
      "name": "Marc Jansen",
      "email": "jansen@terrestris.de",
      "url": "https://github.com/marcjansen"
    }
  ],
  "keywords": [
    "react",
    "antd",
    "geo",
    "mapping",
    "cartography",
    "openlayers",
    "ol"
  ],
  "repository": {
    "type": "git",
    "url": "https://github.com/terrestris/react-geo.git"
  },
  "main": "dist/index.js",
  "files": [
    "dist"
  ],
  "scripts": {
    "clean": "rimraf ./build/* ./coverage/* ./dist/*",
    "clean:test": "rimraf ./coverage/*",
    "clean:build": "rimraf ./build/*",
    "clean:dist": "rimraf ./dist/*",
    "pretest": "npm run lint",
    "test": "jest --maxWorkers=4",
    "test:watch": "jest --watchAll",
    "coveralls": "cat coverage/lcov.info | coveralls",
    "prepublishOnly": "npm run build",
    "lint": "eslint --ext js,jsx,html,md example-templates/ examples/ src/",
    "lint:fix": "npm run lint -- --fix",
    "start:examples": "webpack-dev-server --config webpack.examples.development.config.js --hot",
    "build:examples": "npm run clean:build && node tasks/build-examples.js && webpack --config webpack.examples.production.config.js",
    "build:docs": "jsdoc --package ./package.json --readme ./README.md -c .jsdoc",
    "build:dist": "npm run clean:dist && BABEL_ENV=build babel src --out-dir dist --copy-files --ignore spec.js,example.js,.md",
    "build:all": "npm run build:examples && npm run build:docs && npm run build:dist",
    "build": "npm run test -- --coverage && npm run build:all",
    "release": "np --no-yarn && git push https://github.com/terrestris/react-geo.git master --tags"
  },
  "peerDependencies": {
    "antd": "~3.0",
    "ol": "~4.0",
    "react": "~16.0"
  },
  "dependencies": {
    "lodash": "4.17.5",
    "loglevel": "1.6.1",
    "moment": "2.20.1",
    "proj4": "2.4.4",
    "prop-types": "15.6.0",
    "query-string": "5.1.0",
    "react-dom": "16.2.0",
    "react-fa": "5.0.0",
    "react-rnd": "7.3.0",
    "url-parse": "1.2.0",
    "validator": "9.4.1"
  },
  "devDependencies": {
    "antd": "3.2.1",
    "babel-cli": "6.26.0",
    "babel-core": "6.26.0",
    "babel-eslint": "8.2.1",
    "babel-jest": "22.2.2",
    "babel-loader": "7.1.2",
    "babel-plugin-dynamic-import-node": "1.2.0",
    "babel-plugin-import": "1.6.5",
    "babel-plugin-transform-es2015-modules-commonjs": "6.26.0",
    "babel-plugin-transform-import-extension-jsx-to-js": "0.1.0",
    "babel-polyfill": "6.26.0",
    "babel-preset-env": "1.6.1",
    "babel-preset-react": "6.24.1",
    "babel-preset-stage-0": "6.24.1",
    "canvas-prebuilt": "1.6.5-prerelease.1",
    "coveralls": "3.0.0",
    "css-loader": "0.28.9",
    "enzyme": "3.3.0",
    "enzyme-adapter-react-16": "1.1.1",
    "eslint": "4.18.0",
    "eslint-plugin-html": "4.0.2",
    "eslint-plugin-markdown": "1.0.0-beta.7",
<<<<<<< HEAD
    "eslint-plugin-react": "7.7.0",
    "file-loader": "1.1.6",
=======
    "eslint-plugin-react": "7.6.1",
    "file-loader": "1.1.7",
>>>>>>> 8a2f8c30
    "ink-docstrap": "1.3.2",
    "jest": "22.1.4",
    "jsdoc": "3.5.5",
    "jsdoc-babel": "0.3.0",
    "jstransformer-handlebars": "1.1.0",
    "less": "2.7.3",
    "less-loader": "4.0.5",
    "metalsmith": "2.3.0",
    "metalsmith-collections": "0.9.0",
    "metalsmith-layouts": "2.1.0",
    "metalsmith-markdown": "0.2.2",
    "minami": "1.2.3",
    "np": "2.20.1",
    "ol": "4.6.4",
    "react": "16.2.0",
    "react-test-renderer": "16.2.0",
    "regenerator-runtime": "0.11.1",
    "rimraf": "2.6.2",
    "style-loader": "0.20.2",
    "url-loader": "0.6.2",
    "webpack": "3.11.0",
    "webpack-dev-server": "2.11.1",
    "webpack-merge": "4.1.1",
    "webpack-shell-plugin": "0.5.0",
    "whatwg-fetch": "2.0.3"
  }
}<|MERGE_RESOLUTION|>--- conflicted
+++ resolved
@@ -104,13 +104,8 @@
     "eslint": "4.18.0",
     "eslint-plugin-html": "4.0.2",
     "eslint-plugin-markdown": "1.0.0-beta.7",
-<<<<<<< HEAD
     "eslint-plugin-react": "7.7.0",
-    "file-loader": "1.1.6",
-=======
-    "eslint-plugin-react": "7.6.1",
     "file-loader": "1.1.7",
->>>>>>> 8a2f8c30
     "ink-docstrap": "1.3.2",
     "jest": "22.1.4",
     "jsdoc": "3.5.5",
