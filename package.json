--- conflicted
+++ resolved
@@ -118,15 +118,9 @@
     "less-loader": "4.1.0",
     "np": "3.0.4",
     "ol": "5.2.0",
-<<<<<<< HEAD
-    "react": "16.4.2",
+    "react": "16.5.0",
     "react-styleguidist": "7.3.8",
-    "react-test-renderer": "16.4.2",
-=======
-    "react": "16.5.0",
-    "react-styleguidist": "7.3.5",
     "react-test-renderer": "16.5.0",
->>>>>>> c0a031ab
     "regenerator-runtime": "0.12.1",
     "rimraf": "2.6.2",
     "style-loader": "0.23.0",
