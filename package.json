--- conflicted
+++ resolved
@@ -71,13 +71,8 @@
   },
   "dependencies": {
     "@turf/turf": "5.1.6",
-<<<<<<< HEAD
     "ag-grid": "18.1.0",
-    "ag-grid-react": "18.0.0",
-=======
-    "ag-grid": "18.0.1",
     "ag-grid-react": "18.1.0",
->>>>>>> 36aa18fb
     "lodash": "4.17.10",
     "loglevel": "1.6.1",
     "moment": "2.22.2",
